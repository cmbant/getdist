from __future__ import print_function
import os
import random
import numpy as np
from getdist.paramnames import ParamNames, ParamInfo, escapeLatex
from getdist.convolve import autoConvolve
import pickle
import six
import glob

# whether to write to terminal chain names and burn in details when loaded from file
print_load_details = True

try:
    import pandas
    from distutils.version import LooseVersion

    use_pandas = LooseVersion(pandas.version.version) > LooseVersion("0.14.0")
except:
    use_pandas = False


class WeightedSampleError(Exception):
    """
    An exception that is raised when a WeightedSamples error occurs
    """
    pass


def lastModified(files):
    """
    Returns the the latest "last modified" time for the given list of files. Ignores files that do not exist.

    :param files: An iterable of file names.
    :return: The latest "last modified" time
    """
    return max([os.path.getmtime(fname) for fname in files if os.path.exists(fname)])


def chainFiles(root, chain_indices=None, ext='.txt', first_chain=0, last_chain=-1, chain_exclude=None):
    """
    Creates a list of file names for samples given a root name and optional filters

    :param root: Root name for files (no extension)
    :param chain_indices: If True, only indexes inside the list included, If False, includes all indexes.
    :param ext: extension for files
    :param first_chain: The first index to include.
    :param last_chain: The last index to include.
    :param chain_exclude: A list of indexes to exclude, None to include all
    :return: The list of file names
    """
    index = -1
    files = []
    while True:
        index += 1
        fname = root
        if index > 0:
            # deal with just-folder prefix
            if not root.endswith("/"):
                fname += '_'
            fname += str(index)
        if not fname.endswith(ext): fname += ext
<<<<<<< HEAD
        if index > first_chain and not os.path.exists(fname) or 0 < last_chain < index: break
=======
        if index > 0 and not os.path.exists(fname) or 0 < last_chain < index: break
>>>>>>> bad1425b
        if (chain_indices is None or index in chain_indices) \
                and (chain_exclude is None or not index in chain_exclude) \
                and index >= first_chain and os.path.exists(fname):
            files.append(fname)
    return files


def loadNumpyTxt(fname, skiprows=None):
    """
    Utility routine to loads numpy array from file.
    Uses faster pandas read routine if pandas is installed, or falls back to numpy's loadtxt otherwise

    :param fname: The file to load
    :param skiprows: The number of rows to skip at the begging of the file
    :return: numpy array of the data values
    """
    if use_pandas:
        return pandas.read_csv(fname, delim_whitespace=True, header=None, dtype=np.float64, skiprows=skiprows).values
    else:
        return np.loadtxt(fname, skiprows=skiprows)


def getSignalToNoise(C, noise=None, R=None, eigs_only=False):
    """
    Returns w, M, where w is the eigenvalues of the signal to noise (small means better constrained)

    :param C: covariance matrix
    :param noise: noise matrix
    :param R: rotation matrix, defaults to inverse of Cholesky root of the noise matrix
    :param eigs_only: only return eigenvalues
    :return: eigenvalues and matrix
    """
    if R is None:
        if noise is None: raise WeightedSampleError('Must give noise or rotation R')
        R = np.linalg.inv(np.linalg.cholesky(noise))

    M = np.dot(R, C).dot(R.T)
    if eigs_only:
        return np.linalg.eigvalsh(M)
    else:
        w, U = np.linalg.eigh(M)
        U = np.dot(U.T, R)
        return w, U


def covToCorr(cov, copy=True):
    """
    Convert covariance matrix to correlation matrix

    :param cov: The covariance matrix to work on
    :param copy: True if we shouldn't modify the input matrix, False otherwise.
    :return: correlation matrix
    """
    if copy: cov = cov.copy()
    for i, di in enumerate(np.sqrt(cov.diagonal())):
        if di:
            cov[i, :] /= di
            cov[:, i] /= di
    return cov


class ParamConfidenceData(object):
    """
    a cache object for confidence interval data
    """
    pass


class ParSamples(object):
    """
    An object used as a container for named parameter sample arrays
    """
    pass


class WeightedSamples(object):
    """
    WeightedSamples is the base class for a set of weighted parameter samples

    :ivar weights:  array of weights for each sample (default: array of 1)
    :ivar loglikes: array of -log(Likelihoods) for each sample (default: array of 0)
    :ivar samples: n_samples x n_parameters numpy array of parameter values
    :ivar n: number of parameters
    :ivar numrows: number of samples positions (rows in the samples array)
    :ivar name_tag: name tag for the samples
    """

    def __init__(self, filename=None, ignore_rows=0, samples=None, weights=None, loglikes=None, name_tag=None,
                 label=None, files_are_chains=True):
        """
        :param filename: A filename of a plain text file to load from
        :param ignore_rows:
            - if int >=1: The number of rows to skip at the file in the beginning of the file
            - if float <1: The fraction of rows to skip at the beginning of the file
        :param samples: array of parameter values for each sample, passed to :func:`setSamples`
        :param weights: array of weights
        :param loglikes: array of -log(Likelihood)
        :param name_tag: The name of this instance.
        :param label: latex label for these samples
        :param files_are_chains: use False if the samples file (filename) does not start with two columns giving weights and -log(Likelihoods)
        """

        self.precision = '%.8e'
        if filename:
            cols = loadNumpyTxt(filename, skiprows=ignore_rows)
            self.setColData(cols, are_chains=files_are_chains)
            self.name_tag = name_tag or os.path.basename(filename)
        else:
            self.setSamples(samples, weights, loglikes)
            self.name_tag = name_tag
        self.label = label
        self.needs_update = True

    def setColData(self, coldata, are_chains=True):
        """
        Set the samples given an array loaded from file

        :param coldata: The array with columns of [weights, -log(Likelihoods)] and sample parameter values
        :param are_chains: True if coldata starts with two columns giving weight and -log(Likelihood)
        """
        if are_chains:
            self.setSamples(coldata[:, 2:], coldata[:, 0], coldata[:, 1])
        else:
            self.setSamples(coldata)

    def getLabel(self):
        """
        Return the latex label for the samples

        :return: the label
        """
        return self.label or escapeLatex(self.getName())

    def getName(self):
        """
        Returns the name tag of these samples.

        :return: The name tag
        """
        return self.name_tag

    def setSamples(self, samples, weights=None, loglikes=None):
        """
        Sets the samples from numpy arrays

        :param samples: The samples values, n_samples x n_parameters numpy array, or can be a list of parameter vectors
        :param weights: Array of weights for each sample. Defaults to 1 for all samples if unspecified.
        :param loglikes: Array of -log(Likelihood) values for each sample
        """
        self.weights = weights
        self.loglikes = loglikes
        self.samples = samples
        if samples is not None:
            if isinstance(samples, (list, tuple)):
                samples = np.hstack([x.reshape(-1, 1) for x in samples])
            elif len(samples.shape) == 1:
                samples = np.atleast_2d(samples).transpose()
            self.samples = samples
            self.n = self.samples.shape[1]
            self.numrows = self.samples.shape[0]
        self._weightsChanged()

    def changeSamples(self, samples):
        """
        Sets the samples without changing weights and loglikes.

        :param samples: The samples to set
        """
        self.setSamples(samples, self.weights, self.loglikes)

    def _weightsChanged(self):
        if self.weights is not None:
            self.norm = np.sum(self.weights)
        elif self.samples is not None:
            self.weights = np.ones(self.numrows)
            self.norm = np.float64(self.numrows)
        self.means = None
        self.mean_loglike = None
        self.diffs = None
        self.fullcov = None
        self.correlationMatrix = None
        self.vars = None
        self.sddev = None
        self.needs_update = True

    def _makeParamvec(self, par):
        if isinstance(par, six.integer_types):
            if 0 <= par < self.n:
                return self.samples[:, par]
            elif par == -1:
                if self.loglikes is None:
                    raise WeightedSampleError('Samples do not have logLikes (par=-1)' % par)
                return self.loglikes
            elif par == -2:
                return self.weights
            else:
                raise WeightedSampleError('Parameter %i does not exist' % par)
        return par

    def getCov(self, nparam=None, pars=None):
        """
        Get covariance matrix of the parameters. By default uses all parameters, or can limit to max number or list.

        :param nparam: if specified, only use the first nparam parameters
        :param pars: if specified, a list of parameter indices (0,1,2..) to include
        :return: covariance matrix.
        """
        if self.fullcov is None:
            self._setCov()
        if pars is not None:
            return self.fullcov[np.ix_(pars, pars)]
        else:
            return self.fullcov[:nparam, :nparam]

    def _setCov(self):
        """
        Calculate and save the full covariance.

        :return: The full covariance matrix
        """
        self.fullcov = self.cov()
        return self.fullcov

    def getCorrelationMatrix(self):
        """
        Get the correlation matrix of all parameters

        :return: The correlation matrix
        """
        if self.correlationMatrix is None:
            self.correlationMatrix = covToCorr(self.getCov())
        return self.correlationMatrix

    def setMeans(self):
        """
        Calculates and saves the means for the samples

        :return: numpy array of parameter means
        """
        self.means = self.weights.dot(self.samples) / self.norm
        if self.loglikes is not None:
            self.mean_loglike = self.weights.dot(self.loglikes) / self.norm
        else:
            self.mean_loglike = None
        return self.means

    def getMeans(self):
        """
        Gets the parameter means, from saved array if previously calculated.

        :return: numpy array of parameter means
        """
        if self.means is None:
            return self.setMeans()
        return self.means

    def getVars(self):
        """
        Get the parameter variances

        :return: A numpy array of variances.
        """
        if self.means is None: self.setMeans()
        self.vars = np.empty(self.n)
        for i in range(self.n):
            self.vars[i] = self.weights.dot((self.samples[:, i] - self.means[i]) ** 2) / self.norm
        self.sddev = np.sqrt(self.vars)
        return self.vars

    def setDiffs(self):
        """
        saves self.diffs array of parameter differences from the means, e.g. to later calculate variances etc.

        :return: array of differences
        """
        self.diffs = self.mean_diffs()
        return self.diffs

    def getAutocorrelation(self, paramVec, maxOff=None, weight_units=True, normalized=True):
        """
        Gets auto-correlation of an array of parameter values (e.g. for correlated samples from MCMC)

        By default uses weight units (i.e. standard units for separate samples from original chain).
        If samples are made from multiple chains, neglects edge effects.

        :param paramVec: an array of parameter values, or the int index of the parameter in stored samples to use
        :param maxOff: maximum autocorrelation distance to return
        :param weight_units: False to get result in sample point (row) units; weight_units=False gives standard definition for raw chains
        :param normalized: Set to False to get covariance (note even if normalized, corr[0]<>1 in general unless weights are unity).
        :return: zero-based array giving auto-correlations
        """
        if maxOff is None: maxOff = self.n - 1
        d = self.mean_diff(paramVec) * self.weights
        corr = autoConvolve(d, n=maxOff + 1, normalize=True)
        if normalized: corr /= self.var(paramVec)
        if weight_units:
            return corr * d.size / self.get_norm()
        else:
            return corr

    def getCorrelationLength(self, j, weight_units=True, min_corr=0.05, corr=None):
        """
        Gets the auto-correlation length for parameter j

        :param j: The index of the parameter to use
        :param weight_units: False to get result in sample point (row) units; weight_units=False gives standard definition for raw chains
        :param min_corr: specifies a minimum value of the autocorrelation to use, e.g. where sampling noise is typically as large as the calculation
        :param corr: The auto-correlation array to use, calculated internally by default using :func:`getAutocorrelation`
        :return: the auto-correlation length
        """
        if corr is None:
            corr = self.getAutocorrelation(j, self.numrows // 10, weight_units=weight_units)
        ix = np.argmin(corr > min_corr * corr[0])
        N = corr[0] + 2 * np.sum(corr[1:ix])
        return N

    def getEffectiveSamples(self, j=0, min_corr=0.05):
        """
        Gets effective number of samples N_eff so that the error on mean of parameter j is sigma_j/N_eff

        :param j: The index of the param to use.
        :param min_corr: the minimum value of the auto-correlation to use when estimating the correlation length
        """
        return self.get_norm() / self.getCorrelationLength(j, min_corr=min_corr)

    def getEffectiveSamplesGaussianKDE(self, paramVec, h=0.2, scale=None, maxoff=None, min_corr=0.05):
        """
        Roughly estimate an effective sample number for use in the leading term for the MISE (mean integrated squared error)
        of a Gaussian-kernel KDE (Kernel Density Estimate). This is used for optimizing the kernel bandwidth, and though
        approximate should be better than entirely ignoring samples correlations, or only counting distinct samples.

        Uses fiducial assumed kernel scale h; result does depend on this (typically by factors O(2))

        For bias-corrected KDE only need very rough estimate to use in rule of thumb for bandwidth.

        In the limit h-> 0 (but still >0) answer should be correct (then just includes MCMC rejection duplicates).
        In reality correct result for practical h should depends on shape of the correlation function

        :param paramVec: parameter array, or int index of parameter to use
        :param h: fiducial assumed kernel scale.
        :param scale: a scale parameter to determine fiducial kernel width, by default the parameter standard deviation
        :param maxoff: maximum value of auto-correlation length to use
        :param min_corr: ignore correlations smaller than this auto-correlation
        :return: A very rough effective sample number for leading term for the MISE of a Gaussian KDE.
        """
        d = self._makeParamvec(paramVec)
        # Result does depend on kernel width, but hopefully not strongly around typical values ~ sigma/4
        kernel_std = (scale or self.std(d)) * h
        # Dependence is from very correlated points due to MCMC rejections; shouldn't need more than about correlation length
        if maxoff is None: maxoff = int(self.getCorrelationLength(d, weight_units=False) * 1.5) + 4
        maxoff = min(maxoff, self.numrows // 10)  #can get problems otherwise if weights are all very large
        uncorr_len = self.numrows // 2
        UncorrTerm = 0
        nav = 0
        # first get expected value of each term for uncorrelated samples
        for k in range(uncorr_len, uncorr_len + 5):
            nav += self.numrows - k
            diff2 = (d[:-k] - d[k:]) ** 2 / kernel_std ** 2
            UncorrTerm += np.dot(np.exp(-diff2 / 4) * self.weights[:-k], self.weights[k:])
        UncorrTerm /= nav

        corr = np.zeros(maxoff + 1)
        corr[0] = np.dot(self.weights, self.weights)
        n = float(self.numrows)
        for k in range(1, maxoff + 1):
            diff2 = (d[:-k] - d[k:]) ** 2 / kernel_std ** 2
            corr[k] = np.dot(np.exp(-diff2 / 4) * self.weights[:-k], self.weights[k:]) - (n - k) * UncorrTerm
            if corr[k] < min_corr * corr[0]:
                corr[k] = 0
                break
        N = corr[0] + 2 * np.sum(corr[1:])
        return self.get_norm() ** 2 / N

    def weighted_sum(self, paramVec, where=None):
        """
        Calculates the weighted sum of a parameter vector, sum_i w_i p_i

        :param paramVec: array of parameter values or int index of parameter to use
        :param where: if specified, a filter for the samples to use (where x>=5 would mean only process samples with x>=5).
        :return: weighted sum
        """
        paramVec = self._makeParamvec(paramVec)
        if where is None: return self.weights.dot(paramVec)
        return np.dot(paramVec[where], self.weights[where])

    def get_norm(self, where=None):
        """
        gets the normalization, the sum of the sample weights: sum_i w_i

        :param where: if specified, a filter for the samples to use (where x>=5 would mean only process samples with x>=5).
        :return: normalization
        """
        if where is None:
            if self.norm is None: self.norm = np.sum(self.weights)
            return self.norm
        else:
            return np.sum(self.weights[where])

    def mean(self, paramVec, where=None):
        """
        Get the mean of the given parameter vector.

        :param paramVec: array of parameter values or int index of parameter to use
        :param where: if specified, a filter for the samples to use (where x>=5 would mean only process samples with x>=5).
        :return: parameter mean
        """
        return self.weighted_sum(paramVec, where) / self.get_norm(where)

    def var(self, paramVec, where=None):
        """
        Get the variance of the given parameter vector.

        :param paramVec: array of parameter values or int index of parameter to use
        :param where: if specified, a filter for the samples to use (where x>=5 would mean only process samples with x>=5).
        :return: parameter variance
        """
        if where is not None:
            return np.dot(self.mean_diff(paramVec, where) ** 2, self.weights[where]) / self.get_norm(where)
        else:
            return np.dot(self.mean_diff(paramVec) ** 2, self.weights) / self.get_norm()

    def std(self, paramVec, where=None):
        """
        Get the standard deviation of the given parameter vector.

        :param paramVec: array of parameter values or int index of parameter to use
        :param where: if specified, a filter for the samples to use (where x>=5 would mean only process samples with x>=5).
        :return: parameter standard deviation.
        """
        return np.sqrt(self.var(paramVec, where))

    def cov(self, pars=None, where=None):
        """
        Get parameter covariance

        :param pars: if specified, a list of parameter vectors or int indices to use
        :param where: if specified, a filter for the samples to use (where x>=5 would mean only process samples with x>=5).
        :return: The covariance matrix
        """
        diffs = self.mean_diffs(pars, where)
        if pars is None:
            pars = list(range(self.n))
        n = len(pars)
        cov = np.empty((n, n))
        if where is not None:
            weights = self.weights[where]
        else:
            weights = self.weights
        for i, diff in enumerate(diffs):
            weightdiff = diff * weights
            for j in range(i, n):
                cov[i, j] = weightdiff.dot(diffs[j])
                cov[j, i] = cov[i, j]
        cov /= self.get_norm(where)
        return cov

    def corr(self, pars=None):
        """
        Get the correlation matrix

        :param pars: If specified, list of parameter vectors or int indices to use
        :return: The correlation matrix.
        """
        return covToCorr(self.cov(pars))

    def mean_diff(self, paramVec, where=None):
        """
        Calculates an array of differences between a parameter vector and the mean parameter value

        :param paramVec: array of parameter values or int index of parameter to use
        :param where: if specified, a filter for the samples to use (where x>=5 would mean only process samples with x>=5).
        :return: array of p_i - mean(p_i)
        """
        if isinstance(paramVec, six.integer_types) and paramVec >= 0 and where is None:
            if self.diffs is not None:
                return self.diffs[paramVec]
            return self.samples[:, paramVec] - self.getMeans()[paramVec]
        paramVec = self._makeParamvec(paramVec)
        if where is None:
            return paramVec - self.mean(paramVec)
        else:
            return paramVec[where] - self.mean(paramVec, where)

    def mean_diffs(self, pars=None, where=None):
        """
        Calculates a list of parameter vectors giving distances from parameter means

        :param pars: if specified, list of parameter vectors or int parameter indices to use
        :param where: if specified, a filter for the samples to use (where x>=5 would mean only process samples with x>=5).
        :return: list of arrays p_i-mean(p-i) for each parameter
        """
        if pars is None: pars = self.n
        if isinstance(pars, six.integer_types) and pars >= 0 and where is None:
            means = self.getMeans()
            return [self.samples[:, i] - means[i] for i in range(pars)]
        return [self.mean_diff(i, where) for i in pars]

    def twoTailLimits(self, paramVec, confidence):
        """
        Calculates two-tail equal-area confidence limit by counting samples in the tails

        :param paramVec: array of parameter values or int index of parameter to use
        :param confidence: confidence limit to calculate, e.g. 0.95 for 95% confidence
        :return: min, max values for the confidence interval
        """
        limits = np.array([(1 - confidence) / 2, 1 - (1 - confidence) / 2])
        return self.confidence(paramVec, limits)

    def initParamConfidenceData(self, paramVec, start=0, end=None, weights=None):
        """
        Initialize cache of data for calculating confidence intervals

        :param paramVec: array of parameter values or int index of parameter to use
        :param start: The sample start index to use
        :param end: The sample end index to use, use None to go all the way to the end of the vector
        :param weights: A numpy array of weights for each sample, defaults to self.weights
        :return: :class:`~.chains.ParamConfidenceData` instance
        """
        if weights is None: weights = self.weights
        d = ParamConfidenceData()
        d.paramVec = self._makeParamvec(paramVec)[start:end]
        d.norm = np.sum(weights[start:end])
        d.indexes = d.paramVec.argsort()
        weightsort = weights[start + d.indexes]
        d.cumsum = np.cumsum(weightsort)
        return d

    def confidence(self, paramVec, limfrac, upper=False, start=0, end=None, weights=None):
        """
        Calculate sample confidence limits, not using kernel densities just counting samples in the tails

        :param paramVec: array of parameter values or int index of parameter to use
        :param limfrac: fraction of samples in the tail, e.g. 0.05 for a 95% one-tail limit, or 0.025 for a 95% two-tail limit
        :param upper: True to get upper limit, False for lower limit
        :param start: Start index for the vector to use
        :param end: The end index, use None to go all the way to the end of the vector.
        :param weights:  numpy array of weights for each sample, by default self.weights
        :return: confidence limit (parameter value when limfac of samples are further in the tail)
        """
        if isinstance(paramVec, ParamConfidenceData):
            d = paramVec
        else:
            d = self.initParamConfidenceData(paramVec, start, end, weights)

        if not upper:
            target = d.norm * limfrac
        else:
            target = d.norm * (1 - limfrac)
        ix = np.searchsorted(d.cumsum, target)
        return d.paramVec[d.indexes[np.minimum(ix, d.indexes.shape[0] - 1)]]

    def getSignalToNoise(self, params, noise=None, R=None, eigs_only=False):
        """
        Returns w, M, where w is the eigenvalues of the signal to noise (small means better constrained)

        :param params: list of parameters indices to use
        :param noise: noise matrix
        :param R: rotation matrix, defaults to inverse of Cholesky root of the noise matrix
        :param eigs_only: only return eigenvalues
        :return: w, M, where w is the eigenvalues of the signal to noise (small means better constrained)
        """
        C = self.cov(params)
        return getSignalToNoise(C, noise, R, eigs_only)

    def thin_indices(self, factor, weights=None):
        """
        Indices to make single weight 1 samples. Assumes integer weights.

        :param factor: The factor to thin by, should be int.
        :param weights: The weights to thin, None if this should use the weights stored in the object.
        :return: array of indices of samples to keep
        """
        if weights is None:  weights = self.weights
        numrows = len(weights)
        norm1 = np.sum(weights)
        weights = weights.astype(np.int)
        norm = np.sum(weights)

        if abs(norm - norm1) > 1e-4:
            raise WeightedSampleError('Can only thin with integer weights')
        if factor != int(factor):
            raise WeightedSampleError('Thin factor must be integer')
        factor = int(factor)
        if factor >= np.max(weights):
            cumsum = np.cumsum(weights) // factor
            # noinspection PyTupleAssignmentBalance
            _, thin_ix = np.unique(cumsum, return_index=True)
        else:
            tot = 0
            i = 0
            thin_ix = np.empty(norm // factor, dtype=np.int)
            ix = 0
            mult = weights[i]
            while i < numrows:
                if mult + tot < factor:
                    tot += mult
                    i += 1
                    if i < numrows: mult = weights[i]
                else:
                    thin_ix[ix] = i
                    ix += 1
                    if mult == factor - tot:
                        i += 1
                        if i < numrows: mult = weights[i]
                    else:
                        mult -= (factor - tot)
                    tot = 0

        return thin_ix

    def randomSingleSamples_indices(self):
        """
        Returns an array of sample indices that give a list of weight-one samples, by randomly
        selecting samples depending on the sample weights

        :return: array of sample indices
        """
        max_weight = np.max(self.weights)
        thin_ix = []
        for i in range(self.numrows):
            P = self.weights[i] / max_weight
            if random.random() < P:
                thin_ix.append(i)
        return np.array(thin_ix, dtype=np.int)

    def thin(self, factor):
        """
        Thin the samples by the given factor, giving set of samples with unit weight

        :param factor: The factor to thin by
        """
        thin_ix = self.thin_indices(factor)
        self.setSamples(self.samples[thin_ix, :], loglikes=self.loglikes[thin_ix])

    def filter(self, where):
        """
        Filter the stored samples to keep only samples matching filter

        :param where: list of sample indices to keep, or boolean array filter (e.g. x>5 to keep only samples where x>5)
        """
        self.setSamples(self.samples[where, :], self.weights[where], self.loglikes[where])

    def reweightAddingLogLikes(self, logLikes):
        """
        Importance sample the samples, by adding logLike (array of -log(likelihood values) to the currently stored likelihoods,
        and re-weighting accordingly, e.g. for adding a new data constraint

        :param logLikes: array of -log(likelihood) for each sample to adjust
        """
        scale = np.min(logLikes)
        if self.loglikes is not None:
            self.loglikes += logLikes
        self.weights *= np.exp(-(logLikes - scale))
        self._weightsChanged()

    def cool(self, cool):
        """
        Cools the samples, i.e. multiples log likelihoods by cool factor and re-weights accordingly

        :param cool: cool factor
        """
        MaxL = np.max(self.loglikes)
        newL = self.loglikes * cool
        self.weights = self.weights * np.exp(-(newL - self.loglikes) - (MaxL * (1 - cool)))
        self.loglikes = newL
        self._weightsChanged()

    def deleteZeros(self):
        """
        Removes samples with zero weight

        """
        self.filter(self.weights == 0)

    def deleteFixedParams(self):
        """
        Removes parameters that do not vary (are the same in all samples)

        :return: list of fixed parameter indices that were removed
        """
        fixed = []
        for i in range(self.samples.shape[1]):
            if np.all(self.samples[:, i] == self.samples[0, i]):
                fixed.append(i)
        self.changeSamples(np.delete(self.samples, fixed, 1))
        return fixed

    def removeBurn(self, remove=0.3):
        """
        removes burn in from the start of the samples

        :param remove: fraction of samples to remove, or if int >1, the number of sample rows to remove
        """
        if remove >= 1:
            ix = int(remove)
        else:
            ix = int(round(self.numrows * remove))
        if self.weights is not None:
            self.weights = self.weights[ix:]
        if self.loglikes is not None:
            self.loglikes = self.loglikes[ix:]
        self.changeSamples(self.samples[ix:, :])

    def saveAsText(self, root, chain_index=None, make_dirs=False):
        """
        Saves the samples as text files

        :param root: The root name to use
        :param chain_index: Optional index to be used for the samples' filename, zero based, e.g. for saving one of multiple chains
        :param make_dirs: True if this should create the directories if necessary.
        """
        if self.loglikes is not None:
            loglikes = self.loglikes
        else:
            loglikes = np.zeros(self.numrows)
        if make_dirs and not os.path.exists(os.path.dirname(root)):
            os.makedirs(os.path.dirname(root))
        np.savetxt(root + ('' if chain_index is None else '_' + str(chain_index + 1)) + '.txt',
                   np.hstack((self.weights.reshape(-1, 1), loglikes.reshape(-1, 1), self.samples)),
                   fmt=self.precision)


class Chains(WeightedSamples):
    """
    Holds one or more sets of weighted samples, for example a set of MCMC chains.
    Inherits from :class:`~.chains.WeightedSamples`, also adding parameter names and labels

    :ivar paramNames: a :class:`~.paramnames.ParamNames` instance holding the parameter names and labels
    """

    def __init__(self, root=None, jobItem=None, paramNamesFile=None, names=None, labels=None, **kwargs):
        """

        :param root: optional root name for files
        :param jobItem: optional jobItem for parameter grid item
        :param paramNamesFile: optional filename of a .paramnames files that holds parameter names
        :param names: optional list of names for the parameters
        :param labels: optional list of latex labels for the parameters
        :param kwargs: extra options for :class:`~.chains.WeightedSamples`'s constructor

        """
        WeightedSamples.__init__(self, **kwargs)
        self.jobItem = jobItem
        self.ignore_lines = float(kwargs.get('ignore_rows', 0))
        self.root = root
        if not paramNamesFile and root:
            mid = ('' if root.endswith("/") else "__")
            if os.path.exists(root + '.paramnames'):
                paramNamesFile = root + '.paramnames'
            elif os.path.exists(root + mid + 'full.yaml'):
                paramNamesFile = root + mid + 'full.yaml'
        self.needs_update = True
        self.chains = None
        self.setParamNames(paramNamesFile or names)
        if labels is not None:
            self.paramNames.setLabels(labels)

    def setParamNames(self, names=None):
        """
        Sets the names of the params.

        :param names: Either a :class:`~.paramnames.ParamNames` object, the name of a .paramnames file to load, a list of name strings,
                      otherwise use default names (param1, param2...).
        """
        self.paramNames = None
        if isinstance(names, ParamNames):
            self.paramNames = names
        elif isinstance(names, six.string_types):
            self.paramNames = ParamNames(names)
        elif names is not None:
            self.paramNames = ParamNames(names=names)
        elif self.samples is not None:
            self.paramNames = ParamNames(default=self.n)
        if self.paramNames:
            self._getParamIndices()

    def filter(self, where):
        """
        Filter the stored samples to keep only samples matching filter

        :param where: list of sample indices to keep, or boolean array filter (e.g. x>5 to keep only samples where x>5)
        """

        if self.chains is None:
            if hasattr(self, 'chain_offsets'):
                # must update chain_offsets to be able to correctly split back into separate filtered chains if needed
                lens = [0]
                for off1, off2 in zip(self.chain_offsets[:-1], self.chain_offsets[1:]):
                    lens.append(np.count_nonzero(where[off1:off2]))
                self.chain_offsets = np.cumsum(np.array(lens))
            super(Chains, self).filter(where)
        else:
            raise ValueError('chains are separated, makeSingle first or call filter on individual chains')

    def getParamNames(self):
        """
        Get :class:`~.paramnames.ParamNames` object with names for the parameters

        :return: :class:`~.paramnames.ParamNames` object giving parameter names and labels
        """
        return self.paramNames

    def _getParamIndices(self):
        """
        Gets the indices of the params.

        :return: A dict mapping the param name to the parameter index.
        """
        if self.samples is not None and len(self.paramNames.names) != self.n:
            raise WeightedSampleError("paramNames size does not match number of parameters in samples")
        index = dict()
        for i, name in enumerate(self.paramNames.names):
            index[name.name] = i
        self.index = index
        return self.index

    def setParams(self, obj):
        """
        Adds array variables obj.name1, obj.name2 etc, where
        obj.name1 is the vector of samples with name 'name1'

        if a parameter name is of the form aa.bb.cc, it makes subobjects so you can reference obj.aa.bb.cc

        :param obj: The object instance to add the parameter vectors variables
        :return: The obj after alterations.
        """
        for i, name in enumerate(self.paramNames.names):
            path = name.name.split('.')
            ob = obj
            for p in path[:-1]:
                if not hasattr(ob, p):
                    setattr(ob, p, ParSamples())
                ob = getattr(ob, p)
            setattr(ob, path[-1], self.samples[:, i])
        return obj

    def getParams(self):
        """
        Creates a :class:`~.chains.ParSamples` object, with variables giving vectors for all the parameters,
        for example samples.getParams().name1 would be the vector of samples with name 'name1'

        :return: A :class:`~.chains.ParSamples` object containing all the parameter vectors, with attributes given by the parameter names
        """
        pars = ParSamples()
        self.setParams(pars)
        return pars

    def getParamSampleDict(self, ix):
        """
        Returns a dictionary of parameter values for sample number ix
        """
        res = {}
        for i, name in enumerate(self.paramNames.names):
            res[name.name] = self.samples[ix, i]
        res['weight'] = self.weights[i]
        res['loglike'] = self.loglikes[i]
        return res

    def _makeParamvec(self, par):
        if self.needs_update: self.updateBaseStatistics()
        if isinstance(par, ParamInfo): par = par.name
        if isinstance(par, six.string_types):
            return self.samples[:, self.index[par]]
        return WeightedSamples._makeParamvec(self, par)

    def updateChainBaseStatistics(self):
        # old name, use updateBaseStatistics
        return self.updateBaseStatistics()

    def updateBaseStatistics(self):
        """
        Updates basic computed statistics for this chain, e.g. after any changes to the samples or weights

        :return: self after updating statistics.
        """
        self.getVars()
        self.mean_mult = self.norm / self.numrows
        self.max_mult = np.max(self.weights)
        self._getParamIndices()
        self.needs_update = False
        return self

    def addDerived(self, paramVec, name, **kwargs):
        """
        Adds a new parameter

        :param paramVec: The vector of parameter values to add.
        :param name: The name for the new parameter
        :param kwargs: arguments for paramnames' :func:`~.paramnames.ParamList.addDerived`
        :return: The added parameter's :class:`~.paramnames.ParamInfo` object
        """
        if self.paramNames.parWithName(name):
            raise ValueError('Parameter with name %s already exists' % name)
        self.changeSamples(np.c_[self.samples, paramVec])
        return self.paramNames.addDerived(name, **kwargs)

    def loadChains(self, root, files, ignore_lines=None):
        """
        Loads chains from files.

        :param root: Root name
        :param files: list of file names
        :param ignore_lines: Amount of lines at the start of the file to ignore, None if should not ignore
        :return: True if loaded successfully, False if none loaded
        """
        self.chains = []
        self.samples = None
        self.weights = None
        self.loglikes = None
        self.name_tag = self.name_tag or os.path.basename(root)
        for fname in files:
            if print_load_details: print(fname)
            self.chains.append(WeightedSamples(fname, ignore_lines or self.ignore_lines))
        if len(self.chains) == 0:
            raise WeightedSampleError('loadChains - no chains found for ' + root)
        if self.paramNames is None:
            self.paramNames = ParamNames(default=self.chains[0].n)
        self._weightsChanged()
        return len(self.chains) > 0

    def getGelmanRubinEigenvalues(self, nparam=None, chainlist=None):
        """
        Assess convergence using var(mean)/mean(var) in the orthogonalized parameters
        c.f. Brooks and Gelman 1997.

        :param nparam: The number of parameters (starting at first), by default uses all of them
        :param chainlist: list of :class:`WeightedSamples`, the samples to use. Defaults to all the separate chains in this instance.
        :return: array of  var(mean)/mean(var) for orthogonalized parameters
        """
        if chainlist is None:
            chainlist = self.getSeparateChains()
        nparam = nparam or self.paramNames.numNonDerived()
        meanscov = np.zeros((nparam, nparam))
        means = self.getMeans()[:nparam]
        meancov = np.zeros(meanscov.shape)
        for chain in chainlist:
            diff = chain.getMeans()[:nparam] - means
            meanscov += np.outer(diff, diff)
            meancov += chain.getCov(nparam)
        meanscov /= (len(chainlist) - 1)
        meancov /= len(chainlist)
        w, U = np.linalg.eigh(meancov)
        if np.min(w) > 0:
            U /= np.sqrt(w)
            D = np.linalg.eigvalsh(np.dot(U.T, meanscov).dot(U))
            return D
        else:
            return None

    def getGelmanRubin(self, nparam=None, chainlist=None):
        """
        Assess the convergence using the maximum var(mean)/mean(var) of orthogonalized parameters
        c.f. Brooks and Gelman 1997.

        :param nparam: The number of parameters, by default uses all
        :param chainlist: list of :class:`WeightedSamples`, the samples to use. Defaults to all the separate chains in this instance.
        :return: The worst var(mean)/mean(var) for orthogonalized parameters. Should be <<1 for good convergence.
        """
        return np.max(self.getGelmanRubinEigenvalues(nparam, chainlist))

    def makeSingle(self):
        """
        Combines separate chains into one samples array, so self.samples has all the samples
        and this instance can then be used as a general :class:`~.chains.WeightedSamples` instance.

        :return: self
        """
        self.chain_offsets = np.cumsum(np.array([0] + [chain.samples.shape[0] for chain in self.chains]))
        weights = np.hstack((chain.weights for chain in self.chains))
        loglikes = np.hstack((chain.loglikes for chain in self.chains))
        self.setSamples(np.vstack((chain.samples for chain in self.chains)), weights, loglikes)
        self.chains = None
        self.needs_update = True
        return self

    def getSeparateChains(self):
        """
        Gets a list of samples for separate chains.
        If the chains have already been combined, uses the stored sample offsets to reconstruct the array (generally no array copying)

        :return: The list of :class:`~.chains.WeightedSamples` for each chain.
        """
        if self.chains is not None:
            return self.chains
        chainlist = []
        for off1, off2 in zip(self.chain_offsets[:-1], self.chain_offsets[1:]):
            chainlist.append(WeightedSamples(samples=self.samples[off1:off2], weights=self.weights[off1:off2],
                                             loglikes=self.loglikes[off1:off2]))
        return chainlist

    def removeBurnFraction(self, ignore_frac):
        """
        Remove a fraction of the samples as burn in

        :param ignore_frac: fraction of sample points to remove from the start of the samples, or each chain if not combined
        """
        if self.samples is not None:
            self.removeBurn(ignore_frac)
            self.chains = None
            self.needs_update = True
        else:
            for chain in self.chains:
                chain.removeBurn(ignore_frac)

    def deleteFixedParams(self):
        """
        Delete parameters that are fixed (the same value in all samples)
        """
        if self.samples is not None:
            fixed = WeightedSamples.deleteFixedParams(self)
            self.chains = None
        else:
            fixed = []
            chain = self.chains[0]
            for i in range(chain.n):
                if np.all(chain.samples[:, i] == chain.samples[0, i]): fixed.append(i)
            for chain in self.chains:
                chain.changeSamples(np.delete(chain.samples, fixed, 1))
        self.paramNames.deleteIndices(fixed)
        self._getParamIndices()

    def saveAsText(self, root, chain_index=None, make_dirs=False):
        """
        Saves the samples as text files, including parameter names as .paramnames file.

        :param root: The root name to use
        :param chain_index: Optional index to be used for the filename, zero based, e.g. for saving one of multiple chains
        :param make_dirs: True if this should (recursively) create the directory if it doesn't exist
        """
        super(Chains, self).saveAsText(root, chain_index, make_dirs)
        if not chain_index: self.paramNames.saveAsText(root + '.paramnames')

    def savePickle(self, filename):
        """
        Save the current object to a file in pickle format

        :param filename: The file to write to
        """

        with open(filename, 'wb') as output:
            pickle.dump(self, output, pickle.HIGHEST_PROTOCOL)<|MERGE_RESOLUTION|>--- conflicted
+++ resolved
@@ -6,7 +6,6 @@
 from getdist.convolve import autoConvolve
 import pickle
 import six
-import glob
 
 # whether to write to terminal chain names and burn in details when loaded from file
 print_load_details = True
@@ -60,11 +59,7 @@
                 fname += '_'
             fname += str(index)
         if not fname.endswith(ext): fname += ext
-<<<<<<< HEAD
         if index > first_chain and not os.path.exists(fname) or 0 < last_chain < index: break
-=======
-        if index > 0 and not os.path.exists(fname) or 0 < last_chain < index: break
->>>>>>> bad1425b
         if (chain_indices is None or index in chain_indices) \
                 and (chain_exclude is None or not index in chain_exclude) \
                 and index >= first_chain and os.path.exists(fname):
@@ -808,6 +803,7 @@
         """
         WeightedSamples.__init__(self, **kwargs)
         self.jobItem = jobItem
+        self.precision = '%.8e'
         self.ignore_lines = float(kwargs.get('ignore_rows', 0))
         self.root = root
         if not paramNamesFile and root:
